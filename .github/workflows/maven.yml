name: Build and Test

on: [push, pull_request]
  
jobs:
  build_and_test:
    runs-on: ubuntu-latest
    
    services:
      postgres:
        image: postgres
        env:
          POSTGRES_PASSWORD: postgres
        options: >-
          --health-cmd pg_isready
          --health-interval 10s
          --health-timeout 5s
          --health-retries 5
        ports:
          - 5432:5432

    steps:
    - uses: actions/checkout@v2

    - name: Create Database
      run: createdb --host=localhost --port=5432 --username=postgres nzyme-java-tests
      env:
        PGPASSWORD: postgres
<<<<<<< HEAD
=======

>>>>>>> 7c12122f
    - name: Set up JDK 11
      uses: actions/setup-java@v1
      with:
        java-version: 11
        java-package: jdk
        architecture: x64
    
    - name: Cache Maven packages
      uses: actions/cache@v1
      with:
        path: ~/.m2
        key: ${{ runner.os }}-m2-${{ hashFiles('**/pom.xml') }}
        restore-keys: ${{ runner.os }}-m2
    
    - name: Clean Maven environment
      run: mvn clean
    
    - name: Build and Test
      run: mvn -B test
      env:
<<<<<<< HEAD
        TEST_DATABASE_URL: postgresql://localhost:5432/nzyme-java-tests
=======
        TEST_DATABASE_URL: postgresql://localhost:5432/nzyme-java-tests?user=postgres&password=postgres 
      
    - name: Upload Code Coverage
      uses: codecov/codecov-action@v1
>>>>>>> 7c12122f
<|MERGE_RESOLUTION|>--- conflicted
+++ resolved
@@ -26,10 +26,7 @@
       run: createdb --host=localhost --port=5432 --username=postgres nzyme-java-tests
       env:
         PGPASSWORD: postgres
-<<<<<<< HEAD
-=======
 
->>>>>>> 7c12122f
     - name: Set up JDK 11
       uses: actions/setup-java@v1
       with:
@@ -50,11 +47,7 @@
     - name: Build and Test
       run: mvn -B test
       env:
-<<<<<<< HEAD
-        TEST_DATABASE_URL: postgresql://localhost:5432/nzyme-java-tests
-=======
         TEST_DATABASE_URL: postgresql://localhost:5432/nzyme-java-tests?user=postgres&password=postgres 
       
     - name: Upload Code Coverage
-      uses: codecov/codecov-action@v1
->>>>>>> 7c12122f
+      uses: codecov/codecov-action@v1